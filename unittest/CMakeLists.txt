--- conflicted
+++ resolved
@@ -1,35 +1,18 @@
-# Get gtest
-#find_package(GTest REQUIRED)
-
+# Get 
 include(ExternalProject)
 
 set(GOOGLETEST_SOURCE_DIR "${CMAKE_CURRENT_BINARY_DIR}/googletest-src")
 set(GOOGLETEST_BINARY_DIR "${CMAKE_CURRENT_BINARY_DIR}/googletest-build")
 
-ExternalProject_Add(googletest
-  GIT_REPOSITORY    https://github.com/google/googletest.git
-  GIT_TAG           master
-  SOURCE_DIR        "${GOOGLETEST_SOURCE_DIR}"
-  BINARY_DIR        "${GOOGLETEST_BINARY_DIR}"
-  CONFIGURE_COMMAND ""
-  BUILD_COMMAND     ""
-  INSTALL_COMMAND   ""
-  TEST_COMMAND      ""
-)
-
-add_subdirectory(${GOOGLETEST_SOURCE_DIR} "${GOOGLETEST_BINARY_DIR}")
 include_directories(${GOOGLETEST_SOURCE_DIR}/googletest/include)
 
 add_subdirectory(Core)
 add_subdirectory(Automaton)
-<<<<<<< HEAD
+add_subdirectory(SolverZ3)
 add_subdirectory(LLVM)
-add_subdirectory(SolverZ3)
-=======
-add_subdirectory(SolverZ3)
 
 add_custom_target(check-unit
   COMMAND ctest --output-on-failure
 )
-add_dependencies(check-unit GazerCoreTest GazerAutomatonTest GazerSolverZ3Test)
->>>>>>> 4f82ebb2
+
+add_dependencies(check-unit GazerCoreTest GazerLLVMTest GazerAutomatonTest GazerSolverZ3Test)