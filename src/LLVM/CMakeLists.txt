--- conflicted
+++ resolved
@@ -25,14 +25,11 @@
     Automaton/ExtensionPoints.cpp
     Automaton/ValueOrMemoryObject.cpp
     Analysis/PDG.cpp
-<<<<<<< HEAD
     TypeTranslator.cpp
-)
-=======
     Instrumentation/Checks/AssertionFailCheck.cpp
     Instrumentation/Checks/DivisionByZeroCheck.cpp
-    Instrumentation/Checks/SignedIntegerOverflowCheck.cpp Transform/LoopExitCanonizationPass.cpp)
->>>>>>> ba9394d1
+    Instrumentation/Checks/SignedIntegerOverflowCheck.cpp Transform/LoopExitCanonizationPass.cpp
+)
 
 set(SOURCE_FILES
     LLVMTraceBuilder.cpp
